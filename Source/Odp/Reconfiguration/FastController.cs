--- conflicted
+++ resolved
@@ -49,29 +49,12 @@
 
 			CalculateShortestPaths();
 
-<<<<<<< HEAD
-			foreach (var task in tasks)
-			{
-				configs.RemoveAllRoles(task, Agents);
-				var path = FindAgentPath(task);
-			    if (path == null)
-			    {
-			        ReconfigurationFailure = true;
-			    }
-			    else
-			    {
-			        ExtractConfigurations(configs, task, path);
-			        ReconfigurationFailure = false;
-			    }
-			}
-=======
 			configs.RemoveAllRoles(task, Agents);
 			var path = FindAgentPath(task);
 			if (path == null)
 				configs.Fail();
 			else
 			    ExtractConfigurations(configs, task, path);
->>>>>>> 0eeb9c2b
 
 			OnConfigurationsCalculated(task, configs);
 			return Task.FromResult(configs);
