--- conflicted
+++ resolved
@@ -118,13 +118,8 @@
 			Requires.NotNull(faults, nameof(faults));
 			CheckFaultCount(faults.Length);
 
-<<<<<<< HEAD
-			for (var i = 1; i <= faults.Length; ++i)
-				faults[i - 1].Activation = (_faults & (1 << (i - 1))) != 0 ? Activation.Forced : Activation.Suppressed;
-=======
 			foreach (var fault in faults)
-				fault.Activation = (_faults & (1L << fault.Identifier)) != 0 ? Activation.Nondeterministic : Activation.Suppressed;
->>>>>>> 4c2c057d
+				fault.Activation = (_faults & (1L << fault.Identifier)) != 0 ? Activation.Forced : Activation.Suppressed;
 		}
 
 		/// <summary>
