﻿// The MIT License (MIT)
// 
// Copyright (c) 2014-2016, Institute for Software & Systems Engineering
// 
// Permission is hereby granted, free of charge, to any person obtaining a copy
// of this software and associated documentation files (the "Software"), to deal
// in the Software without restriction, including without limitation the rights
// to use, copy, modify, merge, publish, distribute, sublicense, and/or sell
// copies of the Software, and to permit persons to whom the Software is
// furnished to do so, subject to the following conditions:
// 
// The above copyright notice and this permission notice shall be included in
// all copies or substantial portions of the Software.
// 
// THE SOFTWARE IS PROVIDED "AS IS", WITHOUT WARRANTY OF ANY KIND, EXPRESS OR
// IMPLIED, INCLUDING BUT NOT LIMITED TO THE WARRANTIES OF MERCHANTABILITY,
// FITNESS FOR A PARTICULAR PURPOSE AND NONINFRINGEMENT. IN NO EVENT SHALL THE
// AUTHORS OR COPYRIGHT HOLDERS BE LIABLE FOR ANY CLAIM, DAMAGES OR OTHER
// LIABILITY, WHETHER IN AN ACTION OF CONTRACT, TORT OR OTHERWISE, ARISING FROM,
// OUT OF OR IN CONNECTION WITH THE SOFTWARE OR THE USE OR OTHER DEALINGS IN
// THE SOFTWARE.

namespace SafetySharp.CaseStudies.RobotCell.Modeling.Controllers
{
	using System;
	using System.Collections.Generic;
	using System.Linq;
	using SafetySharp.Modeling;
	using Odp;
	using Odp.Reconfiguration;

    public abstract class Agent : BaseAgent
	{
		public readonly Fault ConfigurationUpdateFailed = new TransientFault();

	    public ReconfigurationMonitor ReconfigurationMonitor { get; set; }

	    internal Queue<Task> TaskQueue;

	    public abstract string Name { get; }

	    public bool HasResource => Resource != null;

		// only return inputs / outputs that are still connected
		public override IEnumerable<BaseAgent> Inputs => base.Inputs.Where(input => CheckInput((Agent)input));
		public override IEnumerable<BaseAgent> Outputs => base.Outputs.Where(output => CheckOutput((Agent)output));

        protected Agent()
	    {
	        ConfigurationUpdateFailed.Name = $"{Name}.{nameof(ConfigurationUpdateFailed)}";
	    }

	    // TODO: Hack to reconfigure once tasks previously impossible might be possible again. Ideally, the component would monitor its own faults instead.
        [Hidden]
	    private bool _justRestored;
        internal void Restore(Fault fault)
	    {
	        _justRestored = true;
        }

		protected override async System.Threading.Tasks.Task UpdateAsync()
		{
		    if (_justRestored)
		    {
		        _justRestored = false;
		        foreach (var task in ReconfigurationMonitor.GetTasksToContinue())
		            TaskQueue.Enqueue((Task)task);
		    }

			if (TaskQueue?.Count > 0)
				await PerformReconfiguration(new[] {
					Tuple.Create(TaskQueue.Dequeue() as ITask, new State(this, null, true))
				});
			await base.UpdateAsync();
		}

<<<<<<< HEAD
		public void CheckAllocatedCapabilities()
		{
			foreach (var input in Inputs.ToArray())
			{
				if (!CheckInput((Agent)input))
					input.Disconnect(this);
			}

			foreach (var output in Outputs.ToArray())
			{
				if (!CheckOutput((Agent)output))
					Disconnect(output);
			}
=======
		protected override void DropResource()
		{
			(Resource.Task as Task).IsResourceInProduction = false;
			base.DropResource();
>>>>>>> 8605b1a6
		}

		protected virtual bool CheckAllocatedCapability(ICapability capability)
		{
			return true;
		}

		protected virtual bool CheckInput(Agent agent)
		{
			return true;
		}

		protected virtual bool CheckOutput(Agent agent)
		{
			return true;
		}

		[FaultEffect(Fault = nameof(ConfigurationUpdateFailed))]
		public abstract class ConfigurationUpdateFailedEffect : Agent
		{
			public override void AllocateRoles(IEnumerable<Role> roles) { }
			public override void RemoveAllocatedRoles(IEnumerable<Role> roles) { }
		}
	}
}<|MERGE_RESOLUTION|>--- conflicted
+++ resolved
@@ -74,28 +74,6 @@
 			await base.UpdateAsync();
 		}
 
-<<<<<<< HEAD
-		public void CheckAllocatedCapabilities()
-		{
-			foreach (var input in Inputs.ToArray())
-			{
-				if (!CheckInput((Agent)input))
-					input.Disconnect(this);
-			}
-
-			foreach (var output in Outputs.ToArray())
-			{
-				if (!CheckOutput((Agent)output))
-					Disconnect(output);
-			}
-=======
-		protected override void DropResource()
-		{
-			(Resource.Task as Task).IsResourceInProduction = false;
-			base.DropResource();
->>>>>>> 8605b1a6
-		}
-
 		protected virtual bool CheckAllocatedCapability(ICapability capability)
 		{
 			return true;
